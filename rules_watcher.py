import os
import time
import logging
from typing import Dict, Any, List, Optional, Set
from watchdog.observers import Observer
from watchdog.events import FileSystemEventHandler
from rules_generator import RulesGenerator
from rules_analyzer import RulesAnalyzer
from project_detector import detect_project_type
<<<<<<< HEAD
from config import get_default_config
=======
from config import load_config, IGNORED_NAMES

# Load configuration at module level
_config = load_config()
>>>>>>> 8fb6e308

class RulesWatcher(FileSystemEventHandler):
    def __init__(self, project_path: str, project_id: str):
        self.project_path = project_path
        self.project_id = project_id
        self.rules_generator = RulesGenerator(project_path)
        self.rules_analyzer = RulesAnalyzer(project_path)
        self.last_update = 0
        self.update_delay = _config.get('rules_update_delay', 5)  # Seconds to wait before updating to avoid multiple updates
        self.auto_update = False  # Disable auto-update by default
<<<<<<< HEAD
        self.config = get_default_config()  # 加载配置
=======
        self.logger = logging.getLogger(__name__)
        
        # Trigger files that should cause rules update
        self.trigger_files = {
            'Focus.md',
            'package.json',
            'requirements.txt',
            'CMakeLists.txt',
            'composer.json',
            'build.gradle',
            'pom.xml',
            'Cargo.toml',
            'pubspec.yaml',
            'setup.py',
            'tsconfig.json',
            'pyproject.toml'
        }
        
        # File extensions that should trigger an update
        self.trigger_extensions = {
            '.csproj',
            '.vcxproj',
            '.sln',
            '.gemspec'
        }
>>>>>>> 8fb6e308

    def on_modified(self, event):
        if event.is_directory or not self.auto_update:  # Skip if auto-update is disabled
            return
            
        # Only process Focus.md changes or project configuration files
        if not self._should_process_file(event.src_path):
            return
            
        current_time = time.time()
        if current_time - self.last_update < self.update_delay:
            return
            
        self.last_update = current_time
        self._update_rules()

    def _should_process_file(self, file_path: str) -> bool:
        """Check if the file change should trigger a rules update."""
        if not self.auto_update:  # Skip if auto-update is disabled
            return False
            
        # Skip files in ignored directories
        for ignored in IGNORED_NAMES:
            if f"/{ignored}/" in file_path or f"\\{ignored}\\" in file_path:
                return False
                
        filename = os.path.basename(file_path)
        focus_file = os.path.basename(self.config.get('file_paths', {}).get('focus', 'Focus.md'))
        
<<<<<<< HEAD
        # List of files that should trigger an update
        trigger_files = [
            focus_file,  # 使用配置中的Focus.md路径
            'package.json',
            'requirements.txt',
            'CMakeLists.txt',
            '.csproj',
            'composer.json',
            'build.gradle',
            'pom.xml'
        ]
        
        return filename in trigger_files or any(file_path.endswith(ext) for ext in ['.csproj'])
=======
        # Check if filename is in trigger files list
        if filename in self.trigger_files:
            self.logger.debug(f"Trigger file modified: {filename}")
            return True
            
        # Check if file extension should trigger an update
        file_ext = os.path.splitext(filename)[1].lower()
        if file_ext in self.trigger_extensions:
            self.logger.debug(f"Trigger extension modified: {file_ext}")
            return True
            
        return False
>>>>>>> 8fb6e308

    def _update_rules(self):
        """Update the .cursorrules file."""
        if not self.auto_update:  # Skip if auto-update is disabled
            return
            
        try:
            # Re-detect project type
            project_info = detect_project_type(self.project_path)
            
<<<<<<< HEAD
            # 确保输出目录存在
            output_dir = os.path.join(self.project_path, self.config.get('output_directory', '.me'))
            os.makedirs(output_dir, exist_ok=True)
            
            # Generate new rules
            rules_file = os.path.join(self.project_path, self.config.get('file_paths', {}).get('rules', '.me/Rules.md'))
            os.makedirs(os.path.dirname(rules_file), exist_ok=True)
            self.rules_generator.generate_rules_file(project_info, rules_file)
            print(f"Updated {os.path.basename(rules_file)} for project {self.project_id} at {time.strftime('%Y-%m-%d %H:%M:%S')}")
        except Exception as e:
            print(f"Error updating rules file for project {self.project_id}: {e}")
=======
            # If project_info is missing or incomplete, enhance it with analyzer
            if not project_info.get('language') or project_info.get('language') == 'unknown':
                try:
                    analyzed_info = self.rules_analyzer.analyze_project_for_rules()
                    # Merge info, but keep detect_project_type results as primary
                    for key, value in analyzed_info.items():
                        if not project_info.get(key) or project_info[key] == 'unknown' or project_info[key] == 'none':
                            project_info[key] = value
                except Exception as e:
                    self.logger.warning(f"Error enhancing project info with analyzer: {e}")
            
            # Generate new rules
            rules_file = self.rules_generator.generate_rules_file(project_info)
            self.logger.info(f"Updated .cursorrules for project {self.project_id} at {time.strftime('%Y-%m-%d %H:%M:%S')}")
            return rules_file
        except Exception as e:
            self.logger.error(f"Error updating .cursorrules for project {self.project_id}: {e}", exc_info=True)
            return None
>>>>>>> 8fb6e308

    def set_auto_update(self, enabled: bool):
        """Enable or disable auto-update of .cursorrules."""
        self.auto_update = enabled
        status = "enabled" if enabled else "disabled"
        self.logger.info(f"Auto-update of .cursorrules is now {status} for project {self.project_id}")

class ProjectWatcherManager:
<<<<<<< HEAD
    def __init__(self, project_path: str = None, config: Dict = None):
        self.observers = {}
        self.watchers = {}
        if project_path:
            self.add_project(project_path)
            
=======
    def __init__(self):
        self.observers: dict[str, Observer] = {} # type: ignore
        self.watchers: dict[str, RulesWatcher] = {}
        self.logger = logging.getLogger(__name__)

>>>>>>> 8fb6e308
    def add_project(self, project_path: str, project_id: str = None) -> str:
        """
        添加一个项目到监控列表
        
<<<<<<< HEAD
        参数：
        - project_path: 项目路径
        - project_id: 项目ID（可选，默认使用路径的base name）
        
        返回：
        - project_id: 项目ID
        """
        project_path = os.path.abspath(project_path)
        if not project_id:
            project_id = os.path.basename(project_path)
=======
        Args:
            project_path: Path to the project directory
            project_id: Optional identifier for the project (defaults to absolute path)
            
        Returns:
            The project_id used to identify this project
            
        Raises:
            ValueError: If the project path does not exist
        """
        if not os.path.exists(project_path):
            self.logger.error(f"Project path does not exist: {project_path}")
            raise ValueError(f"Project path does not exist: {project_path}")
>>>>>>> 8fb6e308
            
        if project_id in self.observers:
            self.logger.info(f"Project {project_id} is already being watched")
            return project_id
            
<<<<<<< HEAD
        try:
            # 创建观察者和处理器
            observer = Observer()
            watcher = RulesWatcher(project_path, project_id)
            
            # 启动观察者
            observer.schedule(watcher, project_path, recursive=True)
            observer.start()
            
            # 保存观察者和处理器的引用
            self.observers[project_id] = observer
            self.watchers[project_id] = watcher
            
            print(f"Started watching project {project_id}")
            return project_id
            
        except Exception as e:
            print(f"Error watching project {project_id}: {e}")
=======
        event_handler = RulesWatcher(project_path, project_id)
        observer = Observer()
        observer.schedule(event_handler, project_path, recursive=True)
        
        try:
            observer.start()
            self.observers[project_id] = observer
            self.watchers[project_id] = event_handler
            self.logger.info(f"Started watching project {project_id}")
            return project_id
        except Exception as e:
            self.logger.error(f"Failed to start observer for project {project_id}: {e}", exc_info=True)
>>>>>>> 8fb6e308
            raise

    def remove_project(self, project_id: str) -> bool:
        """Stop watching a project.
        
        Args:
            project_id: The identifier of the project to stop watching
            
        Returns:
            True if project was removed, False if it wasn't being watched
        """
        if project_id not in self.observers:
            self.logger.warning(f"Project {project_id} is not being watched")
            return False
            
        observer = self.observers[project_id]
        try:
            observer.stop()
            observer.join()
            
            del self.observers[project_id]
            del self.watchers[project_id]
            
            self.logger.info(f"Stopped watching project {project_id}")
            return True
        except Exception as e:
            self.logger.error(f"Error stopping observer for project {project_id}: {e}", exc_info=True)
            return False

    def list_projects(self) -> Dict[str, str]:
        """Return a dictionary of watched projects and their paths."""
        return {pid: watcher.project_path for pid, watcher in self.watchers.items()}

    def stop_all(self):
        """Stop watching all projects."""
        for project_id in list(self.observers.keys()):
            self.remove_project(project_id)
        self.logger.info("Stopped watching all projects")

    def set_auto_update(self, project_id: str, enabled: bool) -> bool:
        """Enable or disable auto-update for a specific project.
        
        Args:
            project_id: The identifier of the project
            enabled: Whether to enable or disable auto-update
            
        Returns:
            True if successful, False if project is not being watched
        """
        if project_id in self.watchers:
            self.watchers[project_id].set_auto_update(enabled)
            return True
        else:
            self.logger.warning(f"Project {project_id} is not being watched")
            return False
    
    def update_project_rules(self, project_id: str) -> bool:
        """Manually trigger rules update for a specific project.
        
        Args:
            project_id: The identifier of the project
            
        Returns:
            True if successful, False if project is not being watched
        """
        if project_id in self.watchers:
            try:
                self.watchers[project_id]._update_rules()
                return True
            except Exception as e:
                self.logger.error(f"Error updating rules for project {project_id}: {e}", exc_info=True)
                return False
        else:
            self.logger.warning(f"Project {project_id} is not being watched")
            return False

def start_watching(project_paths: str | List[str], auto_update: bool = False) -> ProjectWatcherManager:
    """Start watching one or multiple project directories for changes.
    
    Args:
        project_paths: A string or list of paths to project directories
        auto_update: Whether to enable auto-update for the projects
        
    Returns:
        The ProjectWatcherManager instance
    """
    manager = ProjectWatcherManager()
    logger = logging.getLogger(__name__)
    
    if isinstance(project_paths, str):
        project_paths = [project_paths]
        
    for path in project_paths:
        try:
            project_id = manager.add_project(path)
            if auto_update:
                manager.set_auto_update(project_id, True)
        except Exception as e:
            logger.error(f"Failed to set up watcher for {path}: {e}", exc_info=True)
    
    return manager <|MERGE_RESOLUTION|>--- conflicted
+++ resolved
@@ -7,14 +7,10 @@
 from rules_generator import RulesGenerator
 from rules_analyzer import RulesAnalyzer
 from project_detector import detect_project_type
-<<<<<<< HEAD
-from config import get_default_config
-=======
 from config import load_config, IGNORED_NAMES
 
 # Load configuration at module level
 _config = load_config()
->>>>>>> 8fb6e308
 
 class RulesWatcher(FileSystemEventHandler):
     def __init__(self, project_path: str, project_id: str):
@@ -25,9 +21,6 @@
         self.last_update = 0
         self.update_delay = _config.get('rules_update_delay', 5)  # Seconds to wait before updating to avoid multiple updates
         self.auto_update = False  # Disable auto-update by default
-<<<<<<< HEAD
-        self.config = get_default_config()  # 加载配置
-=======
         self.logger = logging.getLogger(__name__)
         
         # Trigger files that should cause rules update
@@ -53,7 +46,6 @@
             '.sln',
             '.gemspec'
         }
->>>>>>> 8fb6e308
 
     def on_modified(self, event):
         if event.is_directory or not self.auto_update:  # Skip if auto-update is disabled
@@ -81,23 +73,7 @@
                 return False
                 
         filename = os.path.basename(file_path)
-        focus_file = os.path.basename(self.config.get('file_paths', {}).get('focus', 'Focus.md'))
-        
-<<<<<<< HEAD
-        # List of files that should trigger an update
-        trigger_files = [
-            focus_file,  # 使用配置中的Focus.md路径
-            'package.json',
-            'requirements.txt',
-            'CMakeLists.txt',
-            '.csproj',
-            'composer.json',
-            'build.gradle',
-            'pom.xml'
-        ]
-        
-        return filename in trigger_files or any(file_path.endswith(ext) for ext in ['.csproj'])
-=======
+        
         # Check if filename is in trigger files list
         if filename in self.trigger_files:
             self.logger.debug(f"Trigger file modified: {filename}")
@@ -110,7 +86,6 @@
             return True
             
         return False
->>>>>>> 8fb6e308
 
     def _update_rules(self):
         """Update the .cursorrules file."""
@@ -121,19 +96,6 @@
             # Re-detect project type
             project_info = detect_project_type(self.project_path)
             
-<<<<<<< HEAD
-            # 确保输出目录存在
-            output_dir = os.path.join(self.project_path, self.config.get('output_directory', '.me'))
-            os.makedirs(output_dir, exist_ok=True)
-            
-            # Generate new rules
-            rules_file = os.path.join(self.project_path, self.config.get('file_paths', {}).get('rules', '.me/Rules.md'))
-            os.makedirs(os.path.dirname(rules_file), exist_ok=True)
-            self.rules_generator.generate_rules_file(project_info, rules_file)
-            print(f"Updated {os.path.basename(rules_file)} for project {self.project_id} at {time.strftime('%Y-%m-%d %H:%M:%S')}")
-        except Exception as e:
-            print(f"Error updating rules file for project {self.project_id}: {e}")
-=======
             # If project_info is missing or incomplete, enhance it with analyzer
             if not project_info.get('language') or project_info.get('language') == 'unknown':
                 try:
@@ -152,7 +114,6 @@
         except Exception as e:
             self.logger.error(f"Error updating .cursorrules for project {self.project_id}: {e}", exc_info=True)
             return None
->>>>>>> 8fb6e308
 
     def set_auto_update(self, enabled: bool):
         """Enable or disable auto-update of .cursorrules."""
@@ -161,36 +122,14 @@
         self.logger.info(f"Auto-update of .cursorrules is now {status} for project {self.project_id}")
 
 class ProjectWatcherManager:
-<<<<<<< HEAD
-    def __init__(self, project_path: str = None, config: Dict = None):
-        self.observers = {}
-        self.watchers = {}
-        if project_path:
-            self.add_project(project_path)
-            
-=======
     def __init__(self):
         self.observers: dict[str, Observer] = {} # type: ignore
         self.watchers: dict[str, RulesWatcher] = {}
         self.logger = logging.getLogger(__name__)
 
->>>>>>> 8fb6e308
     def add_project(self, project_path: str, project_id: str = None) -> str:
-        """
-        添加一个项目到监控列表
-        
-<<<<<<< HEAD
-        参数：
-        - project_path: 项目路径
-        - project_id: 项目ID（可选，默认使用路径的base name）
-        
-        返回：
-        - project_id: 项目ID
-        """
-        project_path = os.path.abspath(project_path)
-        if not project_id:
-            project_id = os.path.basename(project_path)
-=======
+        """Add a new project to watch.
+        
         Args:
             project_path: Path to the project directory
             project_id: Optional identifier for the project (defaults to absolute path)
@@ -204,32 +143,13 @@
         if not os.path.exists(project_path):
             self.logger.error(f"Project path does not exist: {project_path}")
             raise ValueError(f"Project path does not exist: {project_path}")
->>>>>>> 8fb6e308
-            
+            
+        project_id = project_id or os.path.abspath(project_path)
+        
         if project_id in self.observers:
             self.logger.info(f"Project {project_id} is already being watched")
             return project_id
             
-<<<<<<< HEAD
-        try:
-            # 创建观察者和处理器
-            observer = Observer()
-            watcher = RulesWatcher(project_path, project_id)
-            
-            # 启动观察者
-            observer.schedule(watcher, project_path, recursive=True)
-            observer.start()
-            
-            # 保存观察者和处理器的引用
-            self.observers[project_id] = observer
-            self.watchers[project_id] = watcher
-            
-            print(f"Started watching project {project_id}")
-            return project_id
-            
-        except Exception as e:
-            print(f"Error watching project {project_id}: {e}")
-=======
         event_handler = RulesWatcher(project_path, project_id)
         observer = Observer()
         observer.schedule(event_handler, project_path, recursive=True)
@@ -242,7 +162,6 @@
             return project_id
         except Exception as e:
             self.logger.error(f"Failed to start observer for project {project_id}: {e}", exc_info=True)
->>>>>>> 8fb6e308
             raise
 
     def remove_project(self, project_id: str) -> bool:
