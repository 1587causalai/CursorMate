<<<<<<< HEAD
# CursorMate

A lightweight tool that maintains a focused view of your project structure and environment. CursorMate automatically tracks your project files, functions, and environment variables, updating every 60 seconds to keep you informed of changes. Detailed information on [link](https://1587causalai.github.io/CursorMate/#/)
=======
# CursorFocus

CursorFocus is a tool that automatically analyzes software codebases to generate dynamic context files (`Focus.md`, `.cursorrules`) specifically designed to enhance the code comprehension and code generation capabilities of the Cursor AI IDE.

## Main Features

- **Automatic Analysis**: Identify and analyze software projects
- **Context Optimization**: Generate `.cursorrules` and `Focus.md` files to optimize context for AI
- **Real-time Monitoring**: Track project changes and update context files
- **Google Gemini AI Integration**: Use AI to generate high-quality project context
- **Modern Interface**: Intuitive and user-friendly command-line interface

## Installation
[Install here](https://github.com/RenjiYuusei/CursorFocus/releases)

### Requirements
>>>>>>> 8fb6e308

- Python 3.8 or higher
- Google Gemini API Key (obtained from [Google AI Studio](https://makersuite.google.com/app/apikey))

<<<<<<< HEAD
- 🧠 Personal-specific context and query
- 🤖 AI-powered **personalized context** generation
- 🔄 Real-time project structure tracking
- 📝 Automatic contextual documentation
- 🌳 Hierarchical directory visualization
- 🎯 Project-specific adaptation
- 🔍 Thinking evolution tracking
=======
### Install from source
>>>>>>> 8fb6e308

1. Clone repository:
```
<<<<<<< HEAD
irm https://raw.githubusercontent.com/1587causalai/CursorMate/refs/heads/me/install.ps1 | iex
irm https://raw.githubusercontent.com/1587causalai/CursorMate/refs/heads/me/install.ps1 | iex
```

这条命令通过PowerShell直接从GitHub下载并立即执行CursorMate的安装脚本（`irm`下载脚本，`iex`执行内容），实现一键安装，但需注意直接运行远程代码的安全风险。

## Requirements

- Python 3.10+
- Gemini API Key (required for AI-powered features)

## API Key Setup

Before running CursorMate, you need to set up your Gemini API key:
=======
git clone https://github.com/yourusername/cursorfocus.git
cd cursorfocus
```

2. Install the dependencies:
```
pip install -r requirements.txt
```

3. Run the application:
```
python cli.py
```
>>>>>>> 8fb6e308

## Usage

### Setting up the project

1. From the main menu, select the "Setup new project" option

2. Enter the path to the project folder

3. Enter the project name (or leave it blank to use the folder name)

4. Add the Gemini Google API key when prompted

5. Optionally configure advanced options (update interval, scan depth)

### Scanning projects

1. Select the "Scan for projects" option from the main menu

2. Enter the folder path to scan for projects

3. Select the projects you want to add to the configuration

<<<<<<< HEAD
CursorMate can monitor multiple projects simultaneously. There are two ways to set this up:
=======
### Monitoring projects
>>>>>>> 8fb6e308

1. Select the "Start monitoring" option from main menu

2. Select the projects you want to monitor

3. Optionally enable automatic updates when changes are made

4. Press Ctrl+C to stop monitoring

<<<<<<< HEAD
   ```bash
   cd CursorMate
   pip install -r requirements.txt
   ```
=======
### Batch update
>>>>>>> 8fb6e308

1. Select the "Batch update" option from the main menu

2. Select the projects you want to update

3. Wait for the update to complete

<<<<<<< HEAD
CursorMate automatically generates and maintains three key files:

1. **Focus.md**: Project documentation and analysis
   - Project overview and structure
   - File descriptions and metrics
   - Function documentation
2. **Rules.md**: Project-specific Cursor settings
   - 是 .cursorrules 文件的候选内容
   - Automatically generated based on project type
   - Customized for your project's structure
   - Updates as your project evolves
3. **Me.md**: Personal information, 基本框架是:
   - 个人简历信息
   - 12个正在做的项目信息
   - 个人的认知内核

These three files are generated in the `.me` directory by default.

=======
## Using the command line

CursorFocus also supports command line parameters for automated tasks:

```
usage: cli.py [-h] [--setup SETUP] [--monitor] [--scan SCAN] [--update] [--list]
[--batch-update] [--headless]

CursorFocus - Automatically analyze and create context for Cursor AI IDE

optional arguments:

-h, --help show this help message and exit
--setup SETUP, -s SETUP
Setup a project with the given path
--monitor, -m Start monitoring configured projects
--scan SCAN Scan directory for projects
--update, -u Check for updates
--list, -l List configured projects
--batch-update, -b Batch update all projects
--headless Run in headless mode without interactive prompts

```

## Project structure

- `cli.py` - Main command line interface
- `ui.py` - User interface components
- `core.py` - Core application functionality
- `config.py` - Configuration management
- `focus.py` - Creating and monitoring context files
- `analyzers.py` - Analyzing file content
- `rules_generator.py` - Creating .cursorrules files
- `content_generator.py` - Creating Focus.md files
- `project_detector.py` - Detecting project types

## Contribute

Contributing to the project is always welcome! Please create an issue or pull request on the GitHub repository.
>>>>>>> 8fb6e308

## License

This project is distributed under the GPL-3.0 License.<|MERGE_RESOLUTION|>--- conflicted
+++ resolved
@@ -1,8 +1,3 @@
-<<<<<<< HEAD
-# CursorMate
-
-A lightweight tool that maintains a focused view of your project structure and environment. CursorMate automatically tracks your project files, functions, and environment variables, updating every 60 seconds to keep you informed of changes. Detailed information on [link](https://1587causalai.github.io/CursorMate/#/)
-=======
 # CursorFocus
 
 CursorFocus is a tool that automatically analyzes software codebases to generate dynamic context files (`Focus.md`, `.cursorrules`) specifically designed to enhance the code comprehension and code generation capabilities of the Cursor AI IDE.
@@ -19,41 +14,14 @@
 [Install here](https://github.com/RenjiYuusei/CursorFocus/releases)
 
 ### Requirements
->>>>>>> 8fb6e308
 
 - Python 3.8 or higher
 - Google Gemini API Key (obtained from [Google AI Studio](https://makersuite.google.com/app/apikey))
 
-<<<<<<< HEAD
-- 🧠 Personal-specific context and query
-- 🤖 AI-powered **personalized context** generation
-- 🔄 Real-time project structure tracking
-- 📝 Automatic contextual documentation
-- 🌳 Hierarchical directory visualization
-- 🎯 Project-specific adaptation
-- 🔍 Thinking evolution tracking
-=======
 ### Install from source
->>>>>>> 8fb6e308
 
 1. Clone repository:
 ```
-<<<<<<< HEAD
-irm https://raw.githubusercontent.com/1587causalai/CursorMate/refs/heads/me/install.ps1 | iex
-irm https://raw.githubusercontent.com/1587causalai/CursorMate/refs/heads/me/install.ps1 | iex
-```
-
-这条命令通过PowerShell直接从GitHub下载并立即执行CursorMate的安装脚本（`irm`下载脚本，`iex`执行内容），实现一键安装，但需注意直接运行远程代码的安全风险。
-
-## Requirements
-
-- Python 3.10+
-- Gemini API Key (required for AI-powered features)
-
-## API Key Setup
-
-Before running CursorMate, you need to set up your Gemini API key:
-=======
 git clone https://github.com/yourusername/cursorfocus.git
 cd cursorfocus
 ```
@@ -67,7 +35,6 @@
 ```
 python cli.py
 ```
->>>>>>> 8fb6e308
 
 ## Usage
 
@@ -91,11 +58,7 @@
 
 3. Select the projects you want to add to the configuration
 
-<<<<<<< HEAD
-CursorMate can monitor multiple projects simultaneously. There are two ways to set this up:
-=======
 ### Monitoring projects
->>>>>>> 8fb6e308
 
 1. Select the "Start monitoring" option from main menu
 
@@ -105,14 +68,7 @@
 
 4. Press Ctrl+C to stop monitoring
 
-<<<<<<< HEAD
-   ```bash
-   cd CursorMate
-   pip install -r requirements.txt
-   ```
-=======
 ### Batch update
->>>>>>> 8fb6e308
 
 1. Select the "Batch update" option from the main menu
 
@@ -120,26 +76,6 @@
 
 3. Wait for the update to complete
 
-<<<<<<< HEAD
-CursorMate automatically generates and maintains three key files:
-
-1. **Focus.md**: Project documentation and analysis
-   - Project overview and structure
-   - File descriptions and metrics
-   - Function documentation
-2. **Rules.md**: Project-specific Cursor settings
-   - 是 .cursorrules 文件的候选内容
-   - Automatically generated based on project type
-   - Customized for your project's structure
-   - Updates as your project evolves
-3. **Me.md**: Personal information, 基本框架是:
-   - 个人简历信息
-   - 12个正在做的项目信息
-   - 个人的认知内核
-
-These three files are generated in the `.me` directory by default.
-
-=======
 ## Using the command line
 
 CursorFocus also supports command line parameters for automated tasks:
@@ -179,7 +115,6 @@
 ## Contribute
 
 Contributing to the project is always welcome! Please create an issue or pull request on the GitHub repository.
->>>>>>> 8fb6e308
 
 ## License
 
