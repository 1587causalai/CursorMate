--- conflicted
+++ resolved
@@ -30,19 +30,6 @@
     def __init__(self, repo_url: str = "https://github.com/RenjiYuusei/CursorFocus"):
         self.repo_url = repo_url
         self.api_url = repo_url.replace("github.com", "api.github.com/repos")
-<<<<<<< HEAD
-        self.current_version = self._get_current_version()
-        self.latest_version = None
-        self.update_available = False
-
-    def _get_current_version(self):
-        """获取当前版本号"""
-        try:
-            with open('.current_commit', 'r') as f:
-                return f.read().strip()
-        except FileNotFoundError:
-            return None
-=======
         self.max_retries = 3
         self.retry_delay = 2  # seconds
         self.keep_successful_backups = False
@@ -50,7 +37,6 @@
         self.config_file = os.path.join(os.path.dirname(__file__), 'config.json')
         self.current_version = self._get_current_version()
         self.system_info = self._get_system_info()
->>>>>>> 8fb6e308
 
     def _get_current_version(self) -> str:
         """Get current version from config file or default."""
@@ -449,11 +435,6 @@
                 time.sleep(self.retry_delay)
                 
         return None
-
-    def should_update(self):
-        """是否应该更新"""
-        # 暂时禁用自动更新
-        return False
 
     def update(self, update_info: Dict[str, Any]) -> bool:
         """
